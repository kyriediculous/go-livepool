package core

import (
	"context"
	"database/sql"
	"errors"
	"fmt"
	"math"
	"math/big"
	"math/rand"
	"strconv"
	"sync"
	"testing"
	"time"

	"github.com/golang/glog"
	"github.com/stretchr/testify/assert"
	"github.com/stretchr/testify/mock"
	"github.com/stretchr/testify/require"

	"github.com/livepeer/go-livepeer/pm"

	ethcommon "github.com/ethereum/go-ethereum/common"
	"github.com/livepeer/go-livepeer/common"
	"github.com/livepeer/go-tools/drivers"
	"github.com/livepeer/lpms/ffmpeg"

	"github.com/livepeer/go-livepeer/net"
)

var defaultRecipient = ethcommon.BytesToAddress([]byte("defaultRecipient"))

func TestServeTranscoder(t *testing.T) {
	assert := assert.New(t)
	n, _ := NewLivepeerNode(nil, "", nil)
	n.TranscoderManager = NewRemoteTranscoderManager()
	strm := &StubTranscoderServer{}

	// test that a transcoder was created
	capabilities := NewCapabilities(DefaultCapabilities(), []Capability{})
	ethAddr := ethcommon.HexToAddress("foo")
	go n.serveTranscoder(strm, 5, capabilities.ToNetCapabilities(), ethAddr)
	time.Sleep(1 * time.Second)

	tm := n.TranscoderManager
	tc, ok := tm.liveTranscoders[strm]
	assert.True(ok)
	assert.Equal(tc.ethereumAddr, ethAddr)

	// test shutdown
	tc.eof <- struct{}{}
	time.Sleep(1 * time.Second)

	// stream should be removed
	_, ok = tm.liveTranscoders[strm]
	assert.False(ok)
}

func TestRemoteTranscoder(t *testing.T) {
	m := NewRemoteTranscoderManager()
	ethAddr := ethcommon.HexToAddress("foo")
	initTranscoder := func() (*RemoteTranscoder, *StubTranscoderServer) {
		strm := &StubTranscoderServer{manager: m}
		tc := NewRemoteTranscoder(m, strm, 5, nil, ethAddr)
		return tc, strm
	}

	// happy path
	tc, strm := initTranscoder()
	res, err := tc.Transcode(context.TODO(), &SegTranscodingMetadata{})
	if err != nil || string(res.Segments[0].Data) != "asdf" {
		t.Error("Error transcoding ", err)
	}
	assert.Equal(t, tc.ethereumAddr, ethAddr)

	// error on remote while transcoding
	tc, strm = initTranscoder()
	strm.TranscodeError = fmt.Errorf("TranscodeError")
	res, err = tc.Transcode(context.TODO(), &SegTranscodingMetadata{})
	if err != strm.TranscodeError {
		t.Error("Unexpected error ", err, res)
	}

	// simulate error with sending
	tc, strm = initTranscoder()

	strm.SendError = fmt.Errorf("SendError")
	_, err = tc.Transcode(context.TODO(), &SegTranscodingMetadata{})
	if _, fatal := err.(RemoteTranscoderFatalError); !fatal ||
		err.Error() != strm.SendError.Error() {
		t.Error("Unexpected error ", err, fatal)
	}

	assert := assert.New(t)

	// check default timeout
	tc, strm = initTranscoder()
	strm.WithholdResults = true
	m.taskCount = 1001
	oldTimeout := common.HTTPTimeout
	defer func() { common.HTTPTimeout = oldTimeout }()
	common.HTTPTimeout = 5 * time.Millisecond

	// count relative ticks rather than wall clock to mitigate CI slowness
	countTicks := func(exitVal chan int, stopper chan struct{}) {
		ticker := time.NewTicker(time.Millisecond)
		ticks := 0
		for {
			select {
			case <-stopper:
				exitVal <- ticks
				return
			case <-ticker.C:
				ticks++
			}
		}
	}
	tickCh := make(chan int, 1)
	stopper := make(chan struct{})
	go countTicks(tickCh, stopper)

	var wg sync.WaitGroup
	wg.Add(1)
	go func() {
		_, err = tc.Transcode(context.TODO(), &SegTranscodingMetadata{ManifestID: ManifestID("fileName")})
		assert.Equal("Remote transcoder took too long", err.Error())
		wg.Done()
	}()
	assert.True(wgWait(&wg), "transcoder took too long to timeout")
	stopper <- struct{}{}
	ticksWhenSegIsShort := <-tickCh

	// check timeout based on segment duration
	tc, strm = initTranscoder()
	strm.WithholdResults = true
	m.taskCount = 1002
	assert.Equal(5*time.Millisecond, common.HTTPTimeout) // sanity check

	tickCh = make(chan int, 1)
	stopper = make(chan struct{}, 1)
	go countTicks(tickCh, stopper)

	wg.Add(1)
	go func() {
		dur := 25 * time.Millisecond
		_, err = tc.Transcode(context.TODO(), &SegTranscodingMetadata{Duration: dur})
		assert.Equal("Remote transcoder took too long", err.Error())
		wg.Done()
	}()
	assert.True(wgWait(&wg), "transcoder took too long to timeout")
	stopper <- struct{}{}
	ticksWhenSegIsLong := <-tickCh

	// attempt to ensure that we didn't trigger the default timeout
	assert.Greater(ticksWhenSegIsLong, ticksWhenSegIsShort*2, "not enough of a difference between default and long timeouts")
	// sanity check that ticksWhenSegIsShort is also a reasonable value
	assert.Greater(ticksWhenSegIsShort*25, ticksWhenSegIsLong)
}

func newWg(delta int) *sync.WaitGroup {
	var wg sync.WaitGroup
	wg.Add(delta)
	return &wg
}

func wgWait(wg *sync.WaitGroup) bool {
	c := make(chan struct{})
	go func() { defer close(c); wg.Wait() }()
	select {
	case <-c:
		return true
	case <-time.After(1 * time.Second):
		return false
	}
}

func wgWait2(wg *sync.WaitGroup, dur time.Duration) bool {
	c := make(chan struct{})
	go func() { defer close(c); wg.Wait() }()
	select {
	case <-c:
		return true
	case <-time.After(dur):
		return false
	}
}

func TestManageTranscoders(t *testing.T) {
	m := NewRemoteTranscoderManager()
	strm := &StubTranscoderServer{}
	strm2 := &StubTranscoderServer{manager: m}

	// sanity check that liveTranscoders and remoteTranscoders is empty
	assert := assert.New(t)
	assert.Nil(m.liveTranscoders[strm])
	assert.Nil(m.liveTranscoders[strm2])
	assert.Empty(m.remoteTranscoders)
	assert.Equal(0, m.RegisteredTranscodersCount())

	capabilities := NewCapabilities(DefaultCapabilities(), []Capability{})

	// test that transcoder is added to liveTranscoders and remoteTranscoders
	wg1 := newWg(1)
	ethAddr := ethcommon.HexToAddress("foo")
	go func() { m.Manage(strm, 5, capabilities.ToNetCapabilities(), ethAddr); wg1.Done() }()
	time.Sleep(1 * time.Millisecond) // allow the manager to activate

	assert.NotNil(m.liveTranscoders[strm])
	assert.Len(m.liveTranscoders, 1)
	assert.Len(m.remoteTranscoders, 1)
	assert.Equal(1, m.RegisteredTranscodersCount())
	ti := m.RegisteredTranscodersInfo()
	assert.Len(ti, 1)
	assert.Equal(5, ti[0].Capacity)
	assert.Equal("TestAddress", ti[0].Address)
	assert.Equal(ethAddr, ti[0].EthereumAddress)

	// test that additional transcoder is added to liveTranscoders and remoteTranscoders
	wg2 := newWg(1)
	ethAddr2 := ethcommon.HexToAddress("bar")
	go func() { m.Manage(strm2, 4, capabilities.ToNetCapabilities(), ethAddr2); wg2.Done() }()
	time.Sleep(1 * time.Millisecond) // allow the manager to activate

	ti1 := common.RemoteTranscoderInfo{
		Address:         "TestAddress",
		Capacity:        5,
		EthereumAddress: ethAddr,
	}

	ti2 := common.RemoteTranscoderInfo{
		Address:         "TestAddress",
		Capacity:        4,
		EthereumAddress: ethAddr2,
	}

	assert.NotNil(m.liveTranscoders[strm])
	assert.NotNil(m.liveTranscoders[strm2])
	assert.Len(m.liveTranscoders, 2)
	assert.Len(m.remoteTranscoders, 2)
	assert.Equal(2, m.RegisteredTranscodersCount())
	ti = m.RegisteredTranscodersInfo()
	assert.Contains(ti, ti1)
	assert.Contains(ti, ti2)

	// test that transcoders are removed from liveTranscoders and remoteTranscoders
	m.liveTranscoders[strm].eof <- struct{}{}
	assert.True(wgWait(wg1)) // time limit
	assert.Nil(m.liveTranscoders[strm])
	assert.NotNil(m.liveTranscoders[strm2])
	assert.Len(m.liveTranscoders, 1)
	assert.Len(m.remoteTranscoders, 2)
	assert.Equal(1, m.RegisteredTranscodersCount())

	m.liveTranscoders[strm2].eof <- struct{}{}
	assert.True(wgWait(wg2)) // time limit
	assert.Nil(m.liveTranscoders[strm])
	assert.Nil(m.liveTranscoders[strm2])
	assert.Len(m.liveTranscoders, 0)
	assert.Len(m.remoteTranscoders, 2)
	assert.Equal(0, m.RegisteredTranscodersCount())
}

func TestSelectTranscoder(t *testing.T) {
	oldShuffle := shuffleTranscoders
	shuffleTranscoders = func(rts []*RemoteTranscoder) []*RemoteTranscoder {
		return rts
	}
	defer func() {
		shuffleTranscoders = oldShuffle
	}()

	m := NewRemoteTranscoderManager()
	strm := &StubTranscoderServer{manager: m, WithholdResults: false}
	strm2 := &StubTranscoderServer{manager: m}

	LivepeerVersion = "0.4.1"
	capabilities := NewCapabilities(DefaultCapabilities(), []Capability{})
	LivepeerVersion = "undefined"

	richCapabilities := NewCapabilities(append(DefaultCapabilities(), Capability_HEVC_Encode), []Capability{})
	allCapabilities := NewCapabilities(append(DefaultCapabilities(), OptionalCapabilities()...), []Capability{})

	// sanity check that transcoder is not in liveTranscoders or remoteTranscoders
	assert := assert.New(t)
	assert.Nil(m.liveTranscoders[strm])
	assert.Empty(m.remoteTranscoders)

	// register transcoders, which adds transcoder to liveTranscoders and remoteTranscoders
	wg := newWg(1)
	ethAddr := ethcommon.HexToAddress("foo")
	go func() { m.Manage(strm, 1, capabilities.ToNetCapabilities(), ethAddr) }()
	time.Sleep(1 * time.Millisecond) // allow time for first stream to register
<<<<<<< HEAD
	ethAddr2 := ethcommon.HexToAddress("bar")
	go func() { m.Manage(strm2, 1, richCapabilities.ToNetCapabilities(), ethAddr2); wg.Done() }()
	time.Sleep(1 * time.Millisecond) // allow time for second stream to register
=======
	go func() { m.Manage(strm2, 1, richCapabilities.ToNetCapabilities()); wg.Done() }()
	time.Sleep(1 * time.Millisecond) // allow time for second stream to register e for third stream to register
>>>>>>> 7599f7fe

	assert.NotNil(m.liveTranscoders[strm])
	assert.NotNil(m.liveTranscoders[strm2])
	assert.Len(m.remoteTranscoders, 2)

	testSessionId := "testID"
	testSessionId2 := "testID2"
	testSessionId3 := "testID3"

	// assert transcoder is returned from selectTranscoder
	t1 := m.liveTranscoders[strm]
	t2 := m.liveTranscoders[strm2]
	currentTranscoder, err := m.selectTranscoder(testSessionId, nil)
	assert.Nil(err)
	assert.Equal(t2, currentTranscoder)
	assert.Equal(1, t2.load)
	assert.NotNil(m.liveTranscoders[strm])
	assert.Len(m.remoteTranscoders, 2)

	// assert that same transcoder is selected for same sessionId
	// and that load stays the same
	currentTranscoder, err = m.selectTranscoder(testSessionId, nil)
	assert.Nil(err)
	assert.Equal(t2, currentTranscoder)
	assert.Equal(1, t2.load)
	m.completeStreamSession(testSessionId)

	// assert that transcoders are selected according to capabilities
	currentTranscoder, err = m.selectTranscoder(testSessionId, capabilities)
	assert.Nil(err)
	m.completeStreamSession(testSessionId)
	currentTranscoderRich, err := m.selectTranscoder(testSessionId, richCapabilities)
	assert.Nil(err)
	assert.NotEqual(currentTranscoder, currentTranscoderRich)
	m.completeStreamSession(testSessionId)

	// assert no transcoders available for unsupported capability
	currentTranscoder, err = m.selectTranscoder(testSessionId, allCapabilities)
	assert.NotNil(err)
	m.completeStreamSession(testSessionId)

	// assert that a new transcoder is selected for a new sessionId
	currentTranscoder, err = m.selectTranscoder(testSessionId2, nil)
	assert.Nil(err)
	assert.Equal(t1, currentTranscoder)
	assert.Equal(1, t1.load)

	// Add some more load and assert no transcoder returned if all at capacity
	currentTranscoder, err = m.selectTranscoder(testSessionId, nil)
	assert.Nil(err)
	assert.Equal(t2, currentTranscoder)
	noTrans, err := m.selectTranscoder(testSessionId3, nil)
	assert.Equal(err, ErrNoTranscodersAvailable)
	assert.Nil(noTrans)

	// assert that load is empty after ending stream sessions
	m.completeStreamSession(testSessionId2)
	assert.Equal(0, t1.load)

	// unregister transcoder
	t2.eof <- struct{}{}
	assert.True(wgWait(wg), "Wait timed out for transcoder to terminate")
	assert.Nil(m.liveTranscoders[strm2])
	assert.NotNil(m.liveTranscoders[strm])

	// assert t1 is selected and t2 drained, but was previously selected
	currentTranscoder, err = m.selectTranscoder(testSessionId, nil)
	assert.Nil(err)
	assert.Equal(t1, currentTranscoder)
	assert.Equal(1, t1.load)
	assert.NotNil(m.liveTranscoders[strm])
	assert.Len(m.remoteTranscoders, 1)

	// assert transcoder gets added back to remoteTranscoders if no transcoding error
	transcodedData, err := m.Transcode(context.TODO(), &SegTranscodingMetadata{AuthToken: &net.AuthToken{SessionId: testSessionId}})
	assert.NotNil(transcodedData)
	assert.Nil(err)
	assert.Len(m.remoteTranscoders, 1)
	assert.Equal(1, t1.load)
	m.completeStreamSession(testSessionId)
	assert.Equal(0, t1.load)

	// assert one transcoder with the correct Livepeer version is selected
	minVersionCapabilities := NewCapabilities(DefaultCapabilities(), []Capability{})
	minVersionCapabilities.SetMinVersionConstraint("0.4.0")
	currentTranscoder, err = m.selectTranscoder(testSessionId, minVersionCapabilities)
	assert.Nil(err)
	m.completeStreamSession(testSessionId)

	// assert no transcoders available for min version higher than any transcoder
	minVersionHighCapabilities := NewCapabilities(DefaultCapabilities(), []Capability{})
	minVersionHighCapabilities.SetMinVersionConstraint("0.4.2")
	currentTranscoder, err = m.selectTranscoder(testSessionId, minVersionHighCapabilities)
	assert.NotNil(err)
	m.completeStreamSession(testSessionId)
}

func TestCompleteStreamSession(t *testing.T) {
	m := NewRemoteTranscoderManager()
	strm := &StubTranscoderServer{manager: m}
	testSessionId := "testID"
	assert := assert.New(t)

	capabilities := NewCapabilities(DefaultCapabilities(), []Capability{})
	ethAddr := ethcommon.HexToAddress("foo")

	// register transcoders
	go func() { m.Manage(strm, 1, capabilities.ToNetCapabilities(), ethAddr) }()
	time.Sleep(1 * time.Millisecond) // allow time for first stream to register
	t1 := m.liveTranscoders[strm]

	// selectTranscoder and assert that session is added
	m.selectTranscoder(testSessionId, nil)
	assert.Equal(t1, m.streamSessions[testSessionId])
	assert.Equal(1, t1.load)

	// complete session and assert that it is cleared
	m.completeStreamSession(testSessionId)
	transcoder, ok := m.streamSessions[testSessionId]
	assert.Nil(transcoder)
	assert.False(ok)
	assert.Equal(0, t1.load)
}

func TestRemoveFromRemoteTranscoders(t *testing.T) {
	remoteTranscoderList := []*RemoteTranscoder{}
	assert := assert.New(t)

	// Create 6 transcoders
	tr := make([]*RemoteTranscoder, 5)
	for i := 0; i < 5; i++ {
		tr[i] = &RemoteTranscoder{addr: "testAddress" + strconv.Itoa(i)}
	}

	// Add to list
	remoteTranscoderList = append(remoteTranscoderList, tr...)
	assert.Len(remoteTranscoderList, 5)

	// Remove transcoder froms head of the list
	remoteTranscoderList = removeFromRemoteTranscoders(tr[0], remoteTranscoderList)
	assert.Equal(remoteTranscoderList[0], tr[1])
	assert.Equal(remoteTranscoderList[1], tr[2])
	assert.Equal(remoteTranscoderList[2], tr[3])
	assert.Equal(remoteTranscoderList[3], tr[4])
	assert.Len(remoteTranscoderList, 4)

	// Remove transcoder from the middle of the list
	remoteTranscoderList = removeFromRemoteTranscoders(tr[3], remoteTranscoderList)
	assert.Equal(remoteTranscoderList[0], tr[1])
	assert.Equal(remoteTranscoderList[1], tr[2])
	assert.Equal(remoteTranscoderList[2], tr[4])
	assert.Len(remoteTranscoderList, 3)

	// Remove transcoder from the middle of the list
	remoteTranscoderList = removeFromRemoteTranscoders(tr[2], remoteTranscoderList)
	assert.Equal(remoteTranscoderList[0], tr[1])
	assert.Equal(remoteTranscoderList[1], tr[4])
	assert.Len(remoteTranscoderList, 2)

	// Remove transcoder from the end of the list
	remoteTranscoderList = removeFromRemoteTranscoders(tr[4], remoteTranscoderList)
	assert.Equal(remoteTranscoderList[0], tr[1])
	assert.Len(remoteTranscoderList, 1)

	// Remove the last transcoder
	remoteTranscoderList = removeFromRemoteTranscoders(tr[1], remoteTranscoderList)
	assert.Len(remoteTranscoderList, 0)

	// Remove a transcoder when list is empty
	remoteTranscoderList = removeFromRemoteTranscoders(tr[1], remoteTranscoderList)
	emptyTList := []*RemoteTranscoder{}
	assert.Equal(remoteTranscoderList, emptyTList)
}

func TestTranscoderManagerTranscoding(t *testing.T) {
	m := NewRemoteTranscoderManager()
	s := &StubTranscoderServer{manager: m}
	testSessionId := "testID"

	capabilities := NewCapabilities(DefaultCapabilities(), []Capability{})

	// sanity checks
	assert := assert.New(t)
	assert.Empty(m.liveTranscoders)
	assert.Empty(m.remoteTranscoders)

	// Attempt to transcode when no transcoders in the set
	transcodedData, err := m.Transcode(context.TODO(), &SegTranscodingMetadata{AuthToken: &net.AuthToken{SessionId: testSessionId}})
	assert.Nil(transcodedData)
	assert.NotNil(err)
	assert.Equal(err, ErrNoTranscodersAvailable)

	wg := newWg(1)
	ethAddr := ethcommon.HexToAddress("foo")
	go func() { m.Manage(s, 5, capabilities.ToNetCapabilities(), ethAddr); wg.Done() }()
	time.Sleep(1 * time.Millisecond)

	assert.Len(m.remoteTranscoders, 1) // sanity
	assert.Len(m.liveTranscoders, 1)
	assert.NotNil(m.liveTranscoders[s])

	// happy path
	res, err := m.Transcode(context.TODO(), &SegTranscodingMetadata{AuthToken: &net.AuthToken{SessionId: testSessionId}})
	assert.Nil(err)
	assert.Len(res.Segments, 1)
	assert.Equal(string(res.Segments[0].Data), "asdf")

	// non-fatal error should not remove from list
	s.TranscodeError = fmt.Errorf("TranscodeError")
	transcodedData, err = m.Transcode(context.TODO(), &SegTranscodingMetadata{AuthToken: &net.AuthToken{SessionId: testSessionId}})
	assert.NotNil(transcodedData)
	assert.Equal(s.TranscodeError, err)
	assert.Len(m.remoteTranscoders, 1)           // sanity
	assert.Equal(0, m.remoteTranscoders[0].load) // sanity
	assert.Len(m.liveTranscoders, 1)
	assert.NotNil(m.liveTranscoders[s])
	s.TranscodeError = nil

	// fatal error should retry and remove from list
	s.SendError = fmt.Errorf("SendError")
	transcodedData, err = m.Transcode(context.TODO(), &SegTranscodingMetadata{AuthToken: &net.AuthToken{SessionId: testSessionId}})
	assert.True(wgWait(wg)) // should disconnect manager
	assert.Nil(transcodedData)
	assert.NotNil(err)
	assert.Equal(err, ErrNoTranscodersAvailable)
	transcodedData, err = m.Transcode(context.TODO(), &SegTranscodingMetadata{AuthToken: &net.AuthToken{SessionId: testSessionId}}) // need second try to remove from remoteTranscoders
	assert.Nil(transcodedData)
	assert.NotNil(err)
	assert.Equal(err, ErrNoTranscodersAvailable)
	assert.Len(m.liveTranscoders, 0)
	assert.Len(m.remoteTranscoders, 0) // retries drain the list
	s.SendError = nil

	// fatal error should not retry
	wg.Add(1)
	go func() { m.Manage(s, 5, capabilities.ToNetCapabilities(), ethAddr); wg.Done() }()
	time.Sleep(1 * time.Millisecond)

	assert.Len(m.remoteTranscoders, 1) // sanity check
	assert.Len(m.liveTranscoders, 1)
	s.WithholdResults = true
	oldTimeout := common.HTTPTimeout
	common.HTTPTimeout = 1 * time.Millisecond
	defer func() { common.HTTPTimeout = oldTimeout }()
	transcodedData, err = m.Transcode(context.TODO(), &SegTranscodingMetadata{AuthToken: &net.AuthToken{SessionId: testSessionId}})
	assert.Nil(transcodedData)
	_, fatal := err.(RemoteTranscoderFatalError)
	wg.Wait()
	assert.True(fatal)
	assert.Len(m.liveTranscoders, 0)
	assert.Len(m.remoteTranscoders, 1) // no retries, so don't drain
	s.WithholdResults = false
}

func TestTaskChan(t *testing.T) {
	n := NewRemoteTranscoderManager()
	// Sanity check task ID
	if n.taskCount != 0 {
		t.Error("Unexpected taskid")
	}
	if len(n.taskChans) != int(n.taskCount) {
		t.Error("Unexpected task chan length")
	}

	// Adding task chans
	const MaxTasks = 1000
	for i := 0; i < MaxTasks; i++ {
		go n.addTaskChan() // hopefully concurrently...
	}
	for j := 0; j < 10; j++ {
		n.taskMutex.RLock()
		tid := n.taskCount
		n.taskMutex.RUnlock()
		if tid >= MaxTasks {
			break
		}
		time.Sleep(10 * time.Millisecond)
	}
	if n.taskCount != MaxTasks {
		t.Error("Time elapsed")
	}
	if len(n.taskChans) != int(n.taskCount) {
		t.Error("Unexpected task chan length")
	}

	// Accessing task chans
	existingIds := []int64{0, 1, MaxTasks / 2, MaxTasks - 2, MaxTasks - 1}
	for _, id := range existingIds {
		_, err := n.getTaskChan(int64(id))
		if err != nil {
			t.Error("Unexpected error getting task chan for ", id, err)
		}
	}
	missingIds := []int64{-1, MaxTasks}
	testNonexistentChans := func(ids []int64) {
		for _, id := range ids {
			_, err := n.getTaskChan(int64(id))
			if err == nil || err.Error() != "No transcoder channel" {
				t.Error("Did not get expected error for ", id, err)
			}
		}
	}
	testNonexistentChans(missingIds)

	// Removing task chans
	for i := 0; i < MaxTasks; i++ {
		go n.removeTaskChan(int64(i)) // hopefully concurrently...
	}
	for j := 0; j < 10; j++ {
		n.taskMutex.RLock()
		tlen := len(n.taskChans)
		n.taskMutex.RUnlock()
		if tlen <= 0 {
			break
		}
		time.Sleep(10 * time.Millisecond)
	}
	if len(n.taskChans) != 0 {
		t.Error("Time elapsed")
	}
	testNonexistentChans(existingIds) // sanity check for removal
}

type StubTranscoderServer struct {
	manager         *RemoteTranscoderManager
	SendError       error
	TranscodeError  error
	WithholdResults bool

	common.StubServerStream
}

func (s *StubTranscoderServer) Send(n *net.NotifySegment) error {
	res := RemoteTranscoderResult{
		TranscodeData: &TranscodeData{
			Pixels: 1000,
			Segments: []*TranscodedSegmentData{
				{Data: []byte("asdf")},
			},
		},
		Err: s.TranscodeError,
	}
	if !s.WithholdResults {
		s.manager.transcoderResults(n.TaskId, &res)
	}
	return s.SendError
}

func StubSegTranscodingMetadata() *SegTranscodingMetadata {
	return &SegTranscodingMetadata{
		ManifestID: ManifestID("abcdef"),
		Seq:        1234,
		Hash:       ethcommon.BytesToHash(ethcommon.RightPadBytes([]byte("browns"), 32)),
		Profiles:   []ffmpeg.VideoProfile{ffmpeg.P144p30fps16x9, ffmpeg.P240p30fps16x9},
		OS:         &net.OSInfo{StorageType: net.OSInfo_DIRECT},
		AuthToken:  stubAuthToken(),
	}
}

func TestGetSegmentChan(t *testing.T) {
	n, _ := NewLivepeerNode(nil, "", nil)
	segData := StubSegTranscodingMetadata()

	drivers.NodeStorage = drivers.NewMemoryDriver(nil)
	sc, err := n.getSegmentChan(context.TODO(), segData)
	if err != nil {
		t.Error("error with getSegmentChan", err)
	}

	if sc != n.SegmentChans[ManifestID(segData.AuthToken.SessionId)] {
		t.Error("SegmentChans mapping did not include channel")
	}

	if cap(sc) != maxSegmentChannels {
		t.Error("returned segment channel is not the correct capacity")
	}

	// Test max sessions
	oldTranscodeSessions := MaxSessions
	MaxSessions = 0
	if _, err := n.getSegmentChan(context.TODO(), segData); err != nil {
		t.Error("Existing mid should continue processing even when O is at capacity: ", err)
	}
	segData.AuthToken = stubAuthToken()
	segData.AuthToken.SessionId = t.Name()
	if _, err := n.getSegmentChan(context.TODO(), segData); err != ErrOrchCap {
		t.Error("Didn't fail when orch cap hit: ", err)
	}
	MaxSessions = oldTranscodeSessions

	// Test what happens when invoking the transcode loop fails
	drivers.NodeStorage = nil // will make the transcode loop fail
	node, _ := NewLivepeerNode(nil, "", nil)

	sc, storageError := node.getSegmentChan(context.TODO(), segData)
	if storageError.Error() != "Missing local storage" {
		t.Error("transcodingLoop did not fail when expected to", storageError)
	}

	if _, ok := node.SegmentChans[segData.ManifestID]; ok {
		t.Error("SegmentChans mapping included new channel when expected to return an err/nil")
	}

	// The following tests may seem identical to the two cases above
	// however, calling `getSegmentChan` used to hang on the invocation after an
	// error. Reproducing the scenario here but should not hang.
	sc, storageErr := node.getSegmentChan(context.TODO(), segData)
	if storageErr.Error() != "Missing local storage" {
		t.Error("transcodingLoop did not fail when expected to", storageErr)
	}

	if _, ok := node.SegmentChans[segData.ManifestID]; ok {
		t.Error("SegmentChans mapping included new channel when expected to return an err/nil")
	}

}

func TestOrchCheckCapacity(t *testing.T) {
	drivers.NodeStorage = drivers.NewMemoryDriver(nil)
	n, _ := NewLivepeerNode(nil, "", nil)
	o := NewOrchestrator(n, nil)
	md := StubSegTranscodingMetadata()
	cap := MaxSessions
	assert := assert.New(t)

	mid := ManifestID(md.AuthToken.SessionId)

	// happy case
	assert.Nil(o.CheckCapacity(mid))

	// capped case
	MaxSessions = 0
	assert.Equal(ErrOrchCap, o.CheckCapacity(mid))

	// ensure existing segment chans pass while cap is active
	MaxSessions = cap
	_, err := n.getSegmentChan(context.TODO(), md) // store md into segment chans
	assert.Nil(err)
	MaxSessions = 0
	assert.Nil(o.CheckCapacity(mid))
}

func TestProcessPayment_GivenRecipientError_ReturnsNil(t *testing.T) {
	addr := defaultRecipient
	dbh, dbraw := tempDBWithOrch(t, &common.DBOrch{
		EthereumAddr:      addr.Hex(),
		ActivationRound:   1,
		DeactivationRound: 999,
	})
	defer dbh.Close()
	defer dbraw.Close()

	n, _ := NewLivepeerNode(nil, "", dbh)
	n.Balances = NewAddressBalances(5 * time.Second)
	recipient := new(pm.MockRecipient)
	n.Recipient = recipient
	rm := &stubRoundsManager{
		round: big.NewInt(10),
	}
	orch := NewOrchestrator(n, rm)
	orch.address = addr
	orch.node.SetBasePrice("default", NewFixedPrice(big.NewRat(0, 1)))
	recipient.On("TxCostMultiplier", mock.Anything).Return(big.NewRat(1, 1), nil)

	recipient.On("ReceiveTicket", mock.Anything, mock.Anything, mock.Anything).Return("", false, nil)
	err := orch.ProcessPayment(context.Background(), defaultPayment(t), ManifestID("some manifest"))

	assert := assert.New(t)
	assert.Nil(err)
}

func TestProcessPayment_GivenNoSender_ReturnsError(t *testing.T) {
	n, _ := NewLivepeerNode(nil, "", nil)
	recipient := new(pm.MockRecipient)
	n.Recipient = recipient
	orch := NewOrchestrator(n, nil)

	protoPayment := defaultPayment(t)

	protoPayment.Sender = nil

	err := orch.ProcessPayment(context.Background(), protoPayment, ManifestID("some manifest"))

	assert := assert.New(t)
	assert.Error(err)
}

func TestProcessPayment_GivenNoTicketParams_ReturnsNil(t *testing.T) {
	n, _ := NewLivepeerNode(nil, "", nil)
	recipient := new(pm.MockRecipient)
	n.Recipient = recipient
	orch := NewOrchestrator(n, nil)
	recipient.On("ReceiveTicket", mock.Anything, mock.Anything, mock.Anything).Return("some sessionID", false, nil)

	protoPayment := defaultPayment(t)

	protoPayment.TicketParams = nil

	err := orch.ProcessPayment(context.Background(), protoPayment, ManifestID("some manifest"))

	assert := assert.New(t)
	assert.Nil(err)
}

func TestProcessPayment_GivenNilNode_ReturnsNil(t *testing.T) {
	orch := &orchestrator{}

	err := orch.ProcessPayment(context.Background(), defaultPayment(t), ManifestID("some manifest"))

	assert.Nil(t, err)
}

func TestProcessPayment_GivenNilRecipient_ReturnsNil(t *testing.T) {
	n, _ := NewLivepeerNode(nil, "", nil)
	orch := NewOrchestrator(n, nil)
	n.Recipient = nil

	err := orch.ProcessPayment(context.Background(), defaultPayment(t), ManifestID("some manifest"))

	assert.Nil(t, err)
}

func TestProcessPayment_ActiveOrchestrator(t *testing.T) {
	assert := assert.New(t)
	addr := defaultRecipient
	dbh, dbraw := tempDBWithOrch(t, &common.DBOrch{
		EthereumAddr:      addr.Hex(),
		ActivationRound:   1,
		DeactivationRound: 1,
	})
	defer dbh.Close()
	defer dbraw.Close()

	n, _ := NewLivepeerNode(nil, "", dbh)
	n.Balances = NewAddressBalances(5 * time.Second)
	recipient := new(pm.MockRecipient)
	n.Recipient = recipient
	rm := &stubRoundsManager{
		round: big.NewInt(10),
	}
	orch := NewOrchestrator(n, rm)
	orch.address = addr
	orch.node.SetBasePrice("default", NewFixedPrice(big.NewRat(0, 1)))

	// orchestrator inactive -> error
	err := orch.ProcessPayment(context.Background(), defaultPayment(t), ManifestID("some manifest"))
	expErr := fmt.Sprintf("orchestrator %v is inactive in round %v, cannot process payments", addr.Hex(), 10)
	assert.EqualError(err, expErr)

	// orchestrator is active -> no error
	dbh.UpdateOrch(&common.DBOrch{
		EthereumAddr:      orch.Address().Hex(),
		ActivationRound:   1,
		DeactivationRound: 999,
	})

	recipient.On("TxCostMultiplier", mock.Anything).Return(big.NewRat(1, 1), nil)
	recipient.On("ReceiveTicket", mock.Anything, mock.Anything, mock.Anything).Return("some sessionID", false, nil)
	err = orch.ProcessPayment(context.Background(), defaultPayment(t), ManifestID("some manifest"))
	assert.NoError(err)
}

func TestProcessPayment_InvalidExpectedPrice(t *testing.T) {
	assert := assert.New(t)
	addr := defaultRecipient
	dbh, dbraw := tempDBWithOrch(t, &common.DBOrch{
		EthereumAddr:      addr.Hex(),
		ActivationRound:   1,
		DeactivationRound: 999,
	})
	defer dbh.Close()
	defer dbraw.Close()
	n, _ := NewLivepeerNode(nil, "", dbh)
	n.Recipient = new(pm.MockRecipient)
	rm := &stubRoundsManager{
		round: big.NewInt(10),
	}
	orch := NewOrchestrator(n, rm)
	orch.address = addr
	pay := defaultPayment(t)

	// test ExpectedPrice.PixelsPerUnit = 0
	pay.ExpectedPrice = &net.PriceInfo{PricePerUnit: 500, PixelsPerUnit: 0}
	err := orch.ProcessPayment(context.Background(), pay, ManifestID("some manifest"))
	assert.Error(err)
	assert.EqualError(err, fmt.Sprintf("invalid expected price sent with payment err=%q", "pixels per unit is 0"))

	// test ExpectedPrice = nil
	pay.ExpectedPrice = nil
	err = orch.ProcessPayment(context.Background(), pay, ManifestID("some manifest"))
	assert.Error(err)
	assert.EqualError(err, fmt.Sprintf("invalid expected price sent with payment err=%q", "expected price is nil"))
}

func TestProcessPayment_GivenLosingTicket_DoesNotRedeem(t *testing.T) {
	addr := defaultRecipient
	dbh, dbraw := tempDBWithOrch(t, &common.DBOrch{
		EthereumAddr:      addr.Hex(),
		ActivationRound:   1,
		DeactivationRound: 999,
	})
	defer dbh.Close()
	defer dbraw.Close()

	n, _ := NewLivepeerNode(nil, "", dbh)
	n.Balances = NewAddressBalances(5 * time.Second)
	recipient := new(pm.MockRecipient)
	n.Recipient = recipient
	rm := &stubRoundsManager{
		round: big.NewInt(10),
	}
	orch := NewOrchestrator(n, rm)
	orch.address = addr
	orch.node.SetBasePrice("default", NewFixedPrice(big.NewRat(0, 1)))

	recipient.On("TxCostMultiplier", mock.Anything).Return(big.NewRat(1, 1), nil)
	recipient.On("ReceiveTicket", mock.Anything, mock.Anything, mock.Anything).Return("some sessionID", false, nil)

	err := orch.ProcessPayment(context.Background(), defaultPayment(t), ManifestID("some manifest"))

	time.Sleep(time.Millisecond * 20)
	assert := assert.New(t)
	assert.Nil(err)
	recipient.AssertNotCalled(t, "RedeemWinningTicket", mock.Anything, mock.Anything, mock.Anything)
}

func TestProcessPayment_GivenWinningTicket_RedeemError(t *testing.T) {
	addr := defaultRecipient
	dbh, dbraw := tempDBWithOrch(t, &common.DBOrch{
		EthereumAddr:      addr.Hex(),
		ActivationRound:   1,
		DeactivationRound: 999,
	})
	defer dbh.Close()
	defer dbraw.Close()

	n, _ := NewLivepeerNode(nil, "", dbh)
	n.Balances = NewAddressBalances(5 * time.Second)
	recipient := new(pm.MockRecipient)
	n.Recipient = recipient
	rm := &stubRoundsManager{
		round: big.NewInt(10),
	}
	orch := NewOrchestrator(n, rm)
	orch.address = addr
	orch.node.SetBasePrice("default", NewFixedPrice(big.NewRat(0, 1)))

	manifestID := ManifestID("some manifest")
	sessionID := "some sessionID"

	recipient.On("TxCostMultiplier", mock.Anything).Return(big.NewRat(1, 1), nil)
	recipient.On("ReceiveTicket", mock.Anything, mock.Anything, mock.Anything).Return(sessionID, true, nil)
	recipient.On("RedeemWinningTicket", mock.Anything, mock.Anything, mock.Anything).Return(errors.New("RedeemWinningTicket error"))

	errorLogsBefore := glog.Stats.Error.Lines()

	err := orch.ProcessPayment(context.Background(), defaultPayment(t), manifestID)

	time.Sleep(time.Millisecond * 20)
	errorLogsAfter := glog.Stats.Error.Lines()
	assert := assert.New(t)
	assert.Nil(err)
	assert.Equal(int64(1), errorLogsAfter-errorLogsBefore)
	recipient.AssertCalled(t, "RedeemWinningTicket", mock.Anything, mock.Anything, mock.Anything)
}

func TestProcessPayment_GivenWinningTicket_Redeems(t *testing.T) {
	addr := defaultRecipient
	dbh, dbraw := tempDBWithOrch(t, &common.DBOrch{
		EthereumAddr:      addr.Hex(),
		ActivationRound:   1,
		DeactivationRound: 999,
	})
	defer dbh.Close()
	defer dbraw.Close()

	n, _ := NewLivepeerNode(nil, "", dbh)
	n.Balances = NewAddressBalances(5 * time.Second)
	recipient := new(pm.MockRecipient)
	n.Recipient = recipient
	rm := &stubRoundsManager{
		round: big.NewInt(10),
	}
	orch := NewOrchestrator(n, rm)
	orch.address = addr
	orch.node.SetBasePrice("default", NewFixedPrice(big.NewRat(0, 1)))

	manifestID := ManifestID("some manifest")
	sessionID := "some sessionID"

	recipient.On("TxCostMultiplier", mock.Anything).Return(big.NewRat(1, 1), nil)
	recipient.On("ReceiveTicket", mock.Anything, mock.Anything, mock.Anything).Return(sessionID, true, nil)
	recipient.On("RedeemWinningTicket", mock.Anything, mock.Anything, mock.Anything).Return(nil)

	errorLogsBefore := glog.Stats.Error.Lines()

	err := orch.ProcessPayment(context.Background(), defaultPayment(t), manifestID)

	time.Sleep(time.Millisecond * 20)
	errorLogsAfter := glog.Stats.Error.Lines()
	assert := assert.New(t)
	assert.Zero(errorLogsAfter - errorLogsBefore)
	assert.Nil(err)
	recipient.AssertCalled(t, "RedeemWinningTicket", mock.Anything, mock.Anything, mock.Anything)
}

func TestProcessPayment_GivenMultipleWinningTickets_RedeemsAll(t *testing.T) {
	addr := defaultRecipient
	dbh, dbraw := tempDBWithOrch(t, &common.DBOrch{
		EthereumAddr:      addr.Hex(),
		ActivationRound:   1,
		DeactivationRound: 999,
	})
	defer dbh.Close()
	defer dbraw.Close()

	n, _ := NewLivepeerNode(nil, "", dbh)
	n.Balances = NewAddressBalances(5 * time.Second)
	recipient := new(pm.MockRecipient)
	n.Recipient = recipient
	rm := &stubRoundsManager{
		round: big.NewInt(10),
	}
	orch := NewOrchestrator(n, rm)
	orch.address = addr
	orch.node.SetBasePrice("default", NewFixedPrice(big.NewRat(0, 1)))

	manifestID := ManifestID("some manifest")
	sessionID := "some sessionID"

	recipient.On("TxCostMultiplier", mock.Anything).Return(big.NewRat(1, 1), nil)
	recipient.On("ReceiveTicket", mock.Anything, mock.Anything, mock.Anything).Return(sessionID, true, nil)
	numTickets := 5
	recipient.On("RedeemWinningTicket", mock.Anything, mock.Anything, mock.Anything).Return(nil).Times(numTickets)

	var senderParams []*net.TicketSenderParams
	for i := 0; i < numTickets; i++ {
		senderParams = append(
			senderParams,
			&net.TicketSenderParams{SenderNonce: 456 + uint32(i), Sig: pm.RandBytes(123)},
		)
	}
	payment := *defaultPaymentWithTickets(t, senderParams)

	ticketParams := &pm.TicketParams{
		Recipient:         ethcommon.BytesToAddress(payment.TicketParams.Recipient),
		FaceValue:         new(big.Int).SetBytes(payment.TicketParams.FaceValue),
		WinProb:           new(big.Int).SetBytes(payment.TicketParams.WinProb),
		RecipientRandHash: ethcommon.BytesToHash(payment.TicketParams.RecipientRandHash),
		Seed:              new(big.Int).SetBytes(payment.TicketParams.Seed),
		ExpirationBlock:   new(big.Int).SetBytes(payment.TicketParams.ExpirationBlock),
		PricePerPixel:     big.NewRat(payment.ExpectedPrice.PricePerUnit, payment.ExpectedPrice.PixelsPerUnit),
	}

	ticketExpirationParams := &pm.TicketExpirationParams{
		CreationRound:          payment.ExpirationParams.CreationRound,
		CreationRoundBlockHash: ethcommon.BytesToHash(payment.ExpirationParams.CreationRoundBlockHash),
	}

	err := orch.ProcessPayment(context.Background(), payment, manifestID)

	time.Sleep(time.Millisecond * 20)
	assert := assert.New(t)
	assert.Nil(err)
	recipient.AssertNumberOfCalls(t, "RedeemWinningTicket", numTickets)
	for i := 0; i < numTickets; i++ {
		ticket := pm.NewTicket(
			ticketParams,
			ticketExpirationParams,
			ethcommon.BytesToAddress(payment.Sender),
			456+uint32(i),
		)
		recipient.AssertCalled(t, "RedeemWinningTicket", ticket, mock.Anything, mock.Anything)
	}
}

func TestProcessPayment_GivenConcurrentWinningTickets_RedeemsAll(t *testing.T) {
	addr := defaultRecipient
	dbh, dbraw := tempDBWithOrch(t, &common.DBOrch{
		EthereumAddr:      addr.Hex(),
		ActivationRound:   1,
		DeactivationRound: 999,
	})
	defer dbh.Close()
	defer dbraw.Close()

	n, _ := NewLivepeerNode(nil, "", dbh)
	n.Balances = NewAddressBalances(5 * time.Second)
	recipient := new(pm.MockRecipient)
	n.Recipient = recipient
	rm := &stubRoundsManager{
		round: big.NewInt(10),
	}
	orch := NewOrchestrator(n, rm)
	orch.address = addr
	orch.node.SetBasePrice("default", NewFixedPrice(big.NewRat(0, 1)))

	manifestIDs := make([]string, 5)

	for i := 0; i < 5; i++ {
		manifestIDs = append(manifestIDs, randString())
	}

	recipient.On("TxCostMultiplier", mock.Anything).Return(big.NewRat(1, 1), nil)
	recipient.On("ReceiveTicket", mock.Anything, mock.Anything, mock.Anything).Return("", true, nil)

	numTickets := 100
	recipient.On("RedeemWinningTicket", mock.Anything, mock.Anything, mock.Anything).Return(nil).Times(numTickets)

	assert := assert.New(t)

	var wg sync.WaitGroup
	wg.Add(len(manifestIDs))
	for i := 0; i < len(manifestIDs); i++ {
		go func(manifestID string) {
			var senderParams []*net.TicketSenderParams
			for i := 0; i < numTickets/len(manifestIDs); i++ {
				senderParams = append(
					senderParams,
					&net.TicketSenderParams{SenderNonce: 456, Sig: pm.RandBytes(123)},
				)
			}

			err := orch.ProcessPayment(context.Background(), *defaultPaymentWithTickets(t, senderParams), ManifestID(manifestID))
			assert.Nil(err)

			wg.Done()
		}(manifestIDs[i])
	}
	wg.Wait()

	time.Sleep(time.Millisecond * 20)
	recipient.AssertNumberOfCalls(t, "RedeemWinningTicket", numTickets)
}

func TestProcessPayment_GivenReceiveTicketError_ReturnsError(t *testing.T) {
	addr := defaultRecipient
	dbh, dbraw := tempDBWithOrch(t, &common.DBOrch{
		EthereumAddr:      addr.Hex(),
		ActivationRound:   1,
		DeactivationRound: 999,
	})
	defer dbh.Close()
	defer dbraw.Close()

	n, _ := NewLivepeerNode(nil, "", dbh)
	n.Balances = NewAddressBalances(5 * time.Second)
	recipient := new(pm.MockRecipient)
	n.Recipient = recipient
	rm := &stubRoundsManager{
		round: big.NewInt(10),
	}
	orch := NewOrchestrator(n, rm)
	orch.address = addr
	orch.node.SetBasePrice("default", NewFixedPrice(big.NewRat(0, 1)))

	manifestID := ManifestID("some manifest")

	// Signature error, still loop through all tickets
	// Should redeem second ticket
	errInvalidTicketSignature := errors.New("invalid ticket signature")
	recipient.On("TxCostMultiplier", mock.Anything).Return(big.NewRat(1, 1), nil)
	recipient.On("ReceiveTicket", mock.Anything, mock.Anything, mock.Anything).Return("", false, errInvalidTicketSignature).Once()
	recipient.On("ReceiveTicket", mock.Anything, mock.Anything, mock.Anything).Return("", true, nil).Once()

	numTickets := 2
	recipient.On("RedeemWinningTicket", mock.Anything, mock.Anything, mock.Anything).Return(nil)

	var senderParams []*net.TicketSenderParams
	for i := 0; i < numTickets; i++ {
		senderParams = append(
			senderParams,
			&net.TicketSenderParams{SenderNonce: 456 + uint32(i), Sig: pm.RandBytes(123)},
		)
	}

	err := orch.ProcessPayment(context.Background(), *defaultPaymentWithTickets(t, senderParams), manifestID)

	time.Sleep(time.Millisecond * 20)
	assert := assert.New(t)
	assert.EqualError(err, errInvalidTicketSignature.Error())
	recipient.AssertNumberOfCalls(t, "RedeemWinningTicket", 1)

	// Does not loop through tickets if won==false and error is a fatal receive error
	recipient.On("ReceiveTicket", mock.Anything, mock.Anything, mock.Anything).Return("", false, pm.NewFatalReceiveErr(errors.New("ReceiveTicket error"))).Once()
	err = orch.ProcessPayment(context.Background(), *defaultPaymentWithTickets(t, senderParams), manifestID)
	time.Sleep(time.Millisecond * 20)
	_, ok := err.(*pm.FatalReceiveErr)
	assert.True(ok)
	// Still 1 call to RedeemWinningTicket
	recipient.AssertNumberOfCalls(t, "RedeemWinningTicket", 1)

	// Redeem winning tickets if won==true and not a signature error (but err != nil)
	recipient.On("ReceiveTicket", mock.Anything, mock.Anything, mock.Anything).Return("", true, errors.New("ReceiveTicket error")).Once()
	recipient.On("ReceiveTicket", mock.Anything, mock.Anything, mock.Anything).Return("", true, nil).Once()
	err = orch.ProcessPayment(context.Background(), *defaultPaymentWithTickets(t, senderParams), manifestID)
	time.Sleep(time.Millisecond * 20)
	assert.EqualError(err, "ReceiveTicket error")
	// 3 RedeemWinningTicket calls (1 + 2)
	recipient.AssertNumberOfCalls(t, "RedeemWinningTicket", 3)
}

// Check that a payment error does NOT increase the credit
func TestProcessPayment_PaymentError_DoesNotIncreaseCreditBalance(t *testing.T) {
	addr := defaultRecipient
	dbh, dbraw := tempDBWithOrch(t, &common.DBOrch{
		EthereumAddr:      addr.Hex(),
		ActivationRound:   1,
		DeactivationRound: 999,
	})
	defer dbh.Close()
	defer dbraw.Close()

	n, _ := NewLivepeerNode(nil, "", dbh)
	n.Balances = NewAddressBalances(5 * time.Second)
	recipient := new(pm.MockRecipient)
	n.Recipient = recipient
	rm := &stubRoundsManager{
		round: big.NewInt(10),
	}
	orch := NewOrchestrator(n, rm)
	orch.address = addr
	orch.node.SetBasePrice("default", NewFixedPrice(big.NewRat(0, 1)))

	manifestID := ManifestID("some manifest")
	paymentError := errors.New("ReceiveTicket error")

	recipient.On("TxCostMultiplier", mock.Anything).Return(big.NewRat(1, 1), nil)
	recipient.On("ReceiveTicket", mock.Anything, mock.Anything, mock.Anything).Return("", false, paymentError).Once()
	assert := assert.New(t)

	payment := defaultPayment(t)
	err := orch.ProcessPayment(context.Background(), payment, manifestID)
	assert.Error(err)
	assert.Nil(orch.node.Balances.Balance(ethcommon.BytesToAddress(payment.Sender), manifestID))
}

func TestIsActive(t *testing.T) {
	assert := assert.New(t)
	addr := defaultRecipient
	dbh, dbraw := tempDBWithOrch(t, &common.DBOrch{
		EthereumAddr:      addr.Hex(),
		ActivationRound:   1,
		DeactivationRound: 999,
	})
	defer dbh.Close()
	defer dbraw.Close()

	n, _ := NewLivepeerNode(nil, "", dbh)
	rm := &stubRoundsManager{
		round: big.NewInt(10),
	}
	orch := NewOrchestrator(n, rm)

	ok, err := orch.isActive(addr)
	assert.True(ok)
	assert.NoError(err)

	// inactive
	rm.round = big.NewInt(1000)
	ok, err = orch.isActive(addr)
	assert.False(ok)
	assert.NoError(err)
}

func TestSufficientBalance_IsSufficient_ReturnsTrue(t *testing.T) {
	addr := defaultRecipient
	dbh, dbraw := tempDBWithOrch(t, &common.DBOrch{
		EthereumAddr:      addr.Hex(),
		ActivationRound:   1,
		DeactivationRound: 999,
	})
	defer dbh.Close()
	defer dbraw.Close()

	n, _ := NewLivepeerNode(nil, "", dbh)
	n.Balances = NewAddressBalances(5 * time.Second)
	recipient := new(pm.MockRecipient)
	n.Recipient = recipient
	rm := &stubRoundsManager{
		round: big.NewInt(10),
	}
	orch := NewOrchestrator(n, rm)
	orch.address = addr
	orch.node.SetBasePrice("default", NewFixedPrice(big.NewRat(0, 1)))

	manifestID := ManifestID("some manifest")

	recipient.On("TxCostMultiplier", mock.Anything).Return(big.NewRat(1, 1), nil)
	recipient.On("ReceiveTicket", mock.Anything, mock.Anything, mock.Anything).Return("", false, nil).Once()
	assert := assert.New(t)

	// Create a ticket where faceVal = EV so that the balance = EV
	payment := defaultPayment(t)
	payment.TicketParams.FaceValue = big.NewInt(100).Bytes()
	payment.TicketParams.WinProb = new(big.Int).Sub(new(big.Int).Lsh(big.NewInt(1), 256), big.NewInt(1)).Bytes()

	err := orch.ProcessPayment(context.Background(), payment, manifestID)
	assert.Nil(err)
	recipient.On("EV").Return(big.NewRat(100, 100))
	assert.True(orch.SufficientBalance(ethcommon.BytesToAddress(payment.Sender), manifestID))
}

func TestSufficientBalance_IsNotSufficient_ReturnsFalse(t *testing.T) {
	addr := defaultRecipient
	dbh, dbraw := tempDBWithOrch(t, &common.DBOrch{
		EthereumAddr:      addr.Hex(),
		ActivationRound:   1,
		DeactivationRound: 999,
	})
	defer dbh.Close()
	defer dbraw.Close()

	n, _ := NewLivepeerNode(nil, "", dbh)
	n.Balances = NewAddressBalances(5 * time.Second)
	recipient := new(pm.MockRecipient)
	n.Recipient = recipient
	rm := &stubRoundsManager{
		round: big.NewInt(10),
	}
	orch := NewOrchestrator(n, rm)
	orch.address = addr
	orch.node.SetBasePrice("default", NewFixedPrice(big.NewRat(0, 1)))

	manifestID := ManifestID("some manifest")

	recipient.On("TxCostMultiplier", mock.Anything).Return(big.NewRat(1, 1), nil)
	recipient.On("ReceiveTicket", mock.Anything, mock.Anything, mock.Anything).Return("", false, nil).Once()
	assert := assert.New(t)

	// Check when the balance is nil because no payment was received yet and there is no cached balance
	assert.False(orch.SufficientBalance(ethcommon.BytesToAddress([]byte("foo")), manifestID))

	// Create a ticket where faceVal < EV so that the balance < EV
	payment := defaultPayment(t)
	payment.TicketParams.FaceValue = big.NewInt(100).Bytes()
	payment.TicketParams.WinProb = new(big.Int).Sub(new(big.Int).Lsh(big.NewInt(1), 256), big.NewInt(1)).Bytes()

	err := orch.ProcessPayment(context.Background(), payment, manifestID)
	assert.Nil(err)
	recipient.On("EV").Return(big.NewRat(10000, 1))
	assert.False(orch.SufficientBalance(ethcommon.BytesToAddress(payment.Sender), manifestID))
}

func TestSufficientBalance_OffChainMode_ReturnsTrue(t *testing.T) {
	n, _ := NewLivepeerNode(nil, "", nil)
	addr := ethcommon.Address{}
	manifestID := ManifestID("some manifest")
	orch := NewOrchestrator(n, nil)
	assert.True(t, orch.SufficientBalance(addr, manifestID))

	orch.node.Recipient = new(pm.MockRecipient)
	assert.True(t, orch.SufficientBalance(addr, manifestID))

	orch.node.Recipient = nil
	orch.node.Balances = NewAddressBalances(5 * time.Second)
	assert.True(t, orch.SufficientBalance(addr, manifestID))

	orch.node = nil
	assert.True(t, orch.SufficientBalance(addr, manifestID))
}

func TestTicketParams(t *testing.T) {
	n, _ := NewLivepeerNode(nil, "", nil)
	n.priceInfo["default"] = NewFixedPrice(big.NewRat(1, 1))
	priceInfo := &net.PriceInfo{PricePerUnit: 1, PixelsPerUnit: 1}
	recipient := new(pm.MockRecipient)
	n.Recipient = recipient
	round := int64(5)
	blkHash := pm.RandHash()
	expectedParams := &pm.TicketParams{
		Recipient:         pm.RandAddress(),
		FaceValue:         big.NewInt(1234),
		WinProb:           big.NewInt(2345),
		Seed:              big.NewInt(3456),
		RecipientRandHash: pm.RandHash(),
		ExpirationBlock:   big.NewInt(5000),
		ExpirationParams: &pm.TicketExpirationParams{
			CreationRound:          round,
			CreationRoundBlockHash: blkHash,
		},
	}

	sender := pm.RandAddress()
	recipient.On("TicketParams", mock.Anything, mock.Anything).Return(expectedParams, nil).Once()
	orch := NewOrchestrator(n, nil)

	assert := assert.New(t)

	actualParams, err := orch.TicketParams(sender, priceInfo)
	assert.Nil(err)

	assert.Equal(expectedParams.Recipient.Bytes(), actualParams.Recipient)
	assert.Equal(expectedParams.FaceValue.Bytes(), actualParams.FaceValue)
	assert.Equal(expectedParams.WinProb.Bytes(), actualParams.WinProb)
	assert.Equal(expectedParams.RecipientRandHash.Bytes(), actualParams.RecipientRandHash)
	assert.Equal(expectedParams.Seed.Bytes(), actualParams.Seed)
	assert.Equal(round, actualParams.GetExpirationParams().GetCreationRound())
	assert.Equal(blkHash.Bytes(), actualParams.GetExpirationParams().GetCreationRoundBlockHash())
	recipient.AssertCalled(t, "TicketParams", sender, big.NewRat(priceInfo.PricePerUnit, priceInfo.PixelsPerUnit))

	expErr := errors.New("Recipient TicketParams Error")
	recipient.On("TicketParams", mock.Anything, mock.Anything).Return(nil, expErr).Once()
	actualParams, err = orch.TicketParams(sender, priceInfo)
	assert.Nil(actualParams)
	assert.EqualError(err, expErr.Error())
	recipient.AssertCalled(t, "TicketParams", sender, big.NewRat(priceInfo.PricePerUnit, priceInfo.PixelsPerUnit))
}

func TestTicketParams_GivenNilNode_ReturnsNil(t *testing.T) {
	orch := &orchestrator{}

	params, err := orch.TicketParams(ethcommon.Address{}, nil)
	assert.Nil(t, err)
	assert.Nil(t, params)
}

func TestTicketParams_GivenZeroPriceInfoDenom_ReturnsErr(t *testing.T) {
	n, _ := NewLivepeerNode(nil, "", nil)
	orch := NewOrchestrator(n, nil)
	n.Recipient = new(pm.MockRecipient)
	params, err := orch.TicketParams(ethcommon.Address{}, &net.PriceInfo{PricePerUnit: 0, PixelsPerUnit: 0})
	assert.Nil(t, params)
	assert.EqualError(t, err, "pixels per unit is 0")
}

func TestTicketParams_GivenNilRecipient_ReturnsNil(t *testing.T) {
	n, _ := NewLivepeerNode(nil, "", nil)
	orch := NewOrchestrator(n, nil)
	n.Recipient = nil

	params, err := orch.TicketParams(ethcommon.Address{}, nil)
	assert.Nil(t, err)
	assert.Nil(t, params)
}

func TestPriceInfo(t *testing.T) {
	assert := assert.New(t)
	require := require.New(t)
	// basePrice = 1/1, txMultiplier = 100/1 => expPricePerPixel = 101/100
	basePrice := big.NewRat(1, 1)
	txMultiplier := big.NewRat(100, 1)
	expPricePerPixel := big.NewRat(101, 100)

	n, _ := NewLivepeerNode(nil, "", nil)
	n.SetBasePrice("default", NewFixedPrice(basePrice))

	recipient := new(pm.MockRecipient)
	n.Recipient = recipient
	recipient.On("TxCostMultiplier", mock.Anything).Return(txMultiplier, nil)
	orch := NewOrchestrator(n, nil)

	priceInfo, err := orch.PriceInfo(ethcommon.Address{}, "")
	assert.Nil(err)
	assert.Zero(expPricePerPixel.Cmp(big.NewRat(priceInfo.PricePerUnit, priceInfo.PixelsPerUnit)))
	fixedPrice, err := common.PriceToFixed(expPricePerPixel)
	require.Nil(err)
	expPrice := common.FixedToPrice(fixedPrice)
	assert.Equal(priceInfo.PricePerUnit, expPrice.Num().Int64())
	assert.Equal(priceInfo.PixelsPerUnit, expPrice.Denom().Int64())

	// basePrice = 10/1, txMultiplier = 100/1 => expPricePerPixel = 1010/100
	basePrice = big.NewRat(10, 1)
	n.SetBasePrice("default", NewFixedPrice(basePrice))
	orch = NewOrchestrator(n, nil)
	expPricePerPixel = big.NewRat(1010, 100)

	priceInfo, err = orch.PriceInfo(ethcommon.Address{}, "")
	assert.Nil(err)
	assert.Zero(expPricePerPixel.Cmp(big.NewRat(priceInfo.PricePerUnit, priceInfo.PixelsPerUnit)))
	fixedPrice, err = common.PriceToFixed(expPricePerPixel)
	require.Nil(err)
	expPrice = common.FixedToPrice(fixedPrice)
	assert.Equal(priceInfo.PricePerUnit, expPrice.Num().Int64())
	assert.Equal(priceInfo.PixelsPerUnit, expPrice.Denom().Int64())

	// basePrice = 1/10, txMultiplier = 100 => expPricePerPixel = 101/1000
	basePrice = big.NewRat(1, 10)
	n.SetBasePrice("default", NewFixedPrice(basePrice))
	orch = NewOrchestrator(n, nil)
	expPricePerPixel = big.NewRat(101, 1000)

	priceInfo, err = orch.PriceInfo(ethcommon.Address{}, "")
	assert.Nil(err)
	assert.Zero(expPricePerPixel.Cmp(big.NewRat(priceInfo.PricePerUnit, priceInfo.PixelsPerUnit)))
	fixedPrice, err = common.PriceToFixed(expPricePerPixel)
	require.Nil(err)
	expPrice = common.FixedToPrice(fixedPrice)
	assert.Equal(priceInfo.PricePerUnit, expPrice.Num().Int64())
	assert.Equal(priceInfo.PixelsPerUnit, expPrice.Denom().Int64())
	// basePrice = 25/10 , txMultiplier = 100 => expPricePerPixel = 2525/1000
	basePrice = big.NewRat(25, 10)
	n.SetBasePrice("default", NewFixedPrice(basePrice))
	orch = NewOrchestrator(n, nil)
	expPricePerPixel = big.NewRat(2525, 1000)

	priceInfo, err = orch.PriceInfo(ethcommon.Address{}, "")
	assert.Nil(err)
	assert.Zero(expPricePerPixel.Cmp(big.NewRat(priceInfo.PricePerUnit, priceInfo.PixelsPerUnit)))
	fixedPrice, err = common.PriceToFixed(expPricePerPixel)
	require.Nil(err)
	expPrice = common.FixedToPrice(fixedPrice)
	assert.Equal(priceInfo.PricePerUnit, expPrice.Num().Int64())
	assert.Equal(priceInfo.PixelsPerUnit, expPrice.Denom().Int64())

	// basePrice = 10/1 , txMultiplier = 100/10 => expPricePerPixel = 11
	basePrice = big.NewRat(10, 1)
	txMultiplier = big.NewRat(100, 10)
	n.SetBasePrice("default", NewFixedPrice(basePrice))
	recipient = new(pm.MockRecipient)
	n.Recipient = recipient
	recipient.On("TxCostMultiplier", mock.Anything).Return(txMultiplier, nil)
	orch = NewOrchestrator(n, nil)
	expPricePerPixel = big.NewRat(11, 1)

	priceInfo, err = orch.PriceInfo(ethcommon.Address{}, "")
	assert.Nil(err)
	assert.Zero(expPricePerPixel.Cmp(big.NewRat(priceInfo.PricePerUnit, priceInfo.PixelsPerUnit)))
	fixedPrice, err = common.PriceToFixed(expPricePerPixel)
	require.Nil(err)
	expPrice = common.FixedToPrice(fixedPrice)
	assert.Equal(priceInfo.PricePerUnit, expPrice.Num().Int64())
	assert.Equal(priceInfo.PixelsPerUnit, expPrice.Denom().Int64())

	// basePrice = 10/1 , txMultiplier = 1/10 => expPricePerPixel = 110
	basePrice = big.NewRat(10, 1)
	txMultiplier = big.NewRat(1, 10)
	n.SetBasePrice("default", NewFixedPrice(basePrice))
	recipient = new(pm.MockRecipient)
	n.Recipient = recipient
	recipient.On("TxCostMultiplier", mock.Anything).Return(txMultiplier, nil)
	orch = NewOrchestrator(n, nil)
	expPricePerPixel = big.NewRat(1100, 10)

	priceInfo, err = orch.PriceInfo(ethcommon.Address{}, "")
	assert.Nil(err)
	assert.Zero(expPricePerPixel.Cmp(big.NewRat(priceInfo.PricePerUnit, priceInfo.PixelsPerUnit)))
	fixedPrice, err = common.PriceToFixed(expPricePerPixel)
	require.Nil(err)
	expPrice = common.FixedToPrice(fixedPrice)
	assert.Equal(priceInfo.PricePerUnit, expPrice.Num().Int64())
	assert.Equal(priceInfo.PixelsPerUnit, expPrice.Denom().Int64())

	// basePrice = 10, txMultiplier = 1 => expPricePerPixel = 20
	basePrice = big.NewRat(10, 1)
	txMultiplier = big.NewRat(1, 1)
	n.SetBasePrice("default", NewFixedPrice(basePrice))
	recipient = new(pm.MockRecipient)
	n.Recipient = recipient
	recipient.On("TxCostMultiplier", mock.Anything).Return(txMultiplier, nil)
	orch = NewOrchestrator(n, nil)
	expPricePerPixel = big.NewRat(20, 1)

	priceInfo, err = orch.PriceInfo(ethcommon.Address{}, "")
	assert.Nil(err)
	assert.Zero(expPricePerPixel.Cmp(big.NewRat(priceInfo.PricePerUnit, priceInfo.PixelsPerUnit)))
	fixedPrice, err = common.PriceToFixed(expPricePerPixel)
	require.Nil(err)
	expPrice = common.FixedToPrice(fixedPrice)
	assert.Equal(priceInfo.PricePerUnit, expPrice.Num().Int64())
	assert.Equal(priceInfo.PixelsPerUnit, expPrice.Denom().Int64())

	// basePrice = 0 => expPricePerPixel = 0
	n.SetBasePrice("default", NewFixedPrice(big.NewRat(0, 1)))
	orch = NewOrchestrator(n, nil)

	priceInfo, err = orch.PriceInfo(ethcommon.Address{}, "")
	assert.Nil(err)
	assert.Zero(priceInfo.PricePerUnit)
	assert.Equal(int64(1), priceInfo.PixelsPerUnit)

	// test no overflows
	basePrice = big.NewRat(25000, 1)
	n.SetBasePrice("default", NewFixedPrice(basePrice))
	faceValue, _ := new(big.Int).SetString("22245599237119512", 10)
	txCost := new(big.Int).Mul(big.NewInt(100000), big.NewInt(7500000000))
	txMultiplier = new(big.Rat).SetFrac(faceValue, txCost) // 926899968213313/31250000000000
	recipient = new(pm.MockRecipient)
	n.Recipient = recipient
	recipient.On("TxCostMultiplier", mock.Anything).Return(txMultiplier, nil)
	orch = NewOrchestrator(n, nil)
	overhead := new(big.Rat).Add(big.NewRat(1, 1), new(big.Rat).Inv(txMultiplier))
	expPricePerPixel = new(big.Rat).Mul(basePrice, overhead) // 23953749205332825000/926899968213313
	require.Equal(expPricePerPixel.Num().Cmp(big.NewInt(int64(math.MaxInt64))), 1)
	priceInfo, err = orch.PriceInfo(ethcommon.Address{}, "")
	assert.Nil(err)
	// for this case price will be rounded when converting to fixed
	assert.NotEqual(expPricePerPixel.Cmp(big.NewRat(priceInfo.PricePerUnit, priceInfo.PixelsPerUnit)), 0)
	fixedPrice, err = common.PriceToFixed(expPricePerPixel)
	require.Nil(err)
	expPrice = common.FixedToPrice(fixedPrice)
	assert.Equal(priceInfo.PricePerUnit, expPrice.Num().Int64())
	assert.Equal(priceInfo.PixelsPerUnit, expPrice.Denom().Int64())

	// Test when AutoAdjustPrice = false
	// First make sure when AutoAdjustPrice = true we are not returning the base price
	assert.NotEqual(basePrice, big.NewRat(priceInfo.PricePerUnit, priceInfo.PixelsPerUnit))

	// Now make sure when AutoAdjustPrice = false we are returning the base price
	n.AutoAdjustPrice = false
	priceInfo, err = orch.PriceInfo(ethcommon.Address{}, "")
	assert.Nil(err)
	assert.Equal(basePrice, big.NewRat(priceInfo.PricePerUnit, priceInfo.PixelsPerUnit))
}

func TestPriceInfo_GivenNilNode_ReturnsNilError(t *testing.T) {
	n, _ := NewLivepeerNode(nil, "", nil)
	orch := NewOrchestrator(n, nil)
	orch.node = nil

	priceInfo, err := orch.PriceInfo(ethcommon.Address{}, "")
	assert.Nil(t, err)
	assert.Nil(t, priceInfo)
}

func TestPriceInfo_GivenNilRecipient_ReturnsNilError(t *testing.T) {
	n, _ := NewLivepeerNode(nil, "", nil)
	orch := NewOrchestrator(n, nil)
	n.Recipient = nil

	priceInfo, err := orch.PriceInfo(ethcommon.Address{}, "")
	assert.Nil(t, err)
	assert.Nil(t, priceInfo)
}

func TestPriceInfo_TxMultiplierError_ReturnsError(t *testing.T) {
	expError := errors.New("TxMultiplier Error")

	n, _ := NewLivepeerNode(nil, "", nil)
	n.SetBasePrice("default", NewFixedPrice(big.NewRat(1, 1)))
	recipient := new(pm.MockRecipient)
	n.Recipient = recipient
	recipient.On("TxCostMultiplier", mock.Anything).Return(nil, expError)
	orch := NewOrchestrator(n, nil)

	priceInfo, err := orch.PriceInfo(ethcommon.Address{}, "")
	assert.Nil(t, priceInfo)
	assert.EqualError(t, err, expError.Error())
}

func TestDebitFees(t *testing.T) {
	n, _ := NewLivepeerNode(nil, "", nil)
	n.Balances = NewAddressBalances(5 * time.Second)
	orch := NewOrchestrator(n, nil)
	addr := ethcommon.Address{}
	manifestID := ManifestID("some manifest")
	assert := assert.New(t)

	price := &net.PriceInfo{
		PricePerUnit:  1,
		PixelsPerUnit: 5,
	}
	// 1080p 60fps 2sec + 720p 60fps 2sec + 480p 60fps 2sec
	pixels := int64(248832000 + 110592000 + 36864000)
	amount := new(big.Rat).Mul(big.NewRat(price.PricePerUnit, price.PixelsPerUnit), big.NewRat(pixels, 1))
	expectedBal := new(big.Rat).Sub(big.NewRat(0, 1), amount)

	orch.DebitFees(addr, manifestID, price, pixels)

	assert.Zero(orch.node.Balances.Balance(addr, manifestID).Cmp(expectedBal))

	// debit for 0 pixels transcoded , balance is still the same
	orch.DebitFees(addr, manifestID, price, int64(0))
	assert.Zero(orch.node.Balances.Balance(addr, manifestID).Cmp(expectedBal))

	// Credit balance 2*amount , should have 0 remaining after debiting 'amount' again
	orch.node.Balances.Credit(addr, manifestID, new(big.Rat).Mul(amount, big.NewRat(2, 1)))
	orch.DebitFees(addr, manifestID, price, pixels)
	assert.Zero(orch.node.Balances.Balance(addr, manifestID).Cmp(big.NewRat(0, 1)))
}

func TestDebitFees_OffChain_Returns(t *testing.T) {
	price := &net.PriceInfo{
		PricePerUnit:  1,
		PixelsPerUnit: 5,
	}
	// 1080p 60fps 2sec + 720p 60fps 2sec + 480p 60fps 2sec
	pixels := int64(248832000 + 110592000 + 36864000)
	addr := ethcommon.Address{}
	manifestID := ManifestID("some manifest")

	n, _ := NewLivepeerNode(nil, "", nil)

	// Node != nil Balances == nil
	orch := NewOrchestrator(n, nil)
	assert.NotPanics(t, func() { orch.DebitFees(addr, manifestID, price, pixels) })

	// Node == nil
	orch.node = nil
	assert.NotPanics(t, func() { orch.DebitFees(addr, manifestID, price, pixels) })
}

func TestAuthToken(t *testing.T) {
	assert := assert.New(t)

	origFunc := common.RandomBytesGenerator
	defer func() { common.RandomBytesGenerator = origFunc }()

	n, err := NewLivepeerNode(nil, "", nil)
	require.Nil(t, err)

	common.RandomBytesGenerator = func(length uint) []byte { return []byte("foo") }
	orch := NewOrchestrator(n, nil)

	authToken0 := orch.AuthToken("bar", 100)
	assert.Equal("bar", authToken0.SessionId)
	assert.Equal(int64(100), authToken0.Expiration)

	// Check that using a different sessionID results in a different token
	authToken1 := orch.AuthToken("notbar", authToken0.Expiration)
	assert.NotEqual(authToken0.Token, authToken1.Token)
	assert.Equal("notbar", authToken1.SessionId)
	assert.Equal(authToken0.Expiration, authToken1.Expiration)

	// Check that using a different expiration results in a different token
	authToken2 := orch.AuthToken(authToken0.SessionId, 200)
	assert.NotEqual(authToken0.Token, authToken2.Token)
	assert.Equal(authToken0.SessionId, authToken2.SessionId)
	assert.Equal(int64(200), authToken2.Expiration)

	// Check that using a different sessionID and expiration results in a different token
	authToken3 := orch.AuthToken("notbar", 200)
	assert.NotEqual(authToken0.Token, authToken3.Token)
	assert.Equal("notbar", authToken3.SessionId)
	assert.Equal(int64(200), authToken3.Expiration)

	// Check that using the same sessionID and expiration results in the same token
	authToken4 := orch.AuthToken(authToken0.SessionId, authToken0.Expiration)
	assert.Equal(authToken0.Token, authToken4.Token)
	assert.Equal(authToken0.SessionId, authToken4.SessionId)
	assert.Equal(authToken0.Expiration, authToken4.Expiration)

	// Check that using the same sessionID and expiration with a different secret results in a different token
	common.RandomBytesGenerator = func(length uint) []byte { return []byte("notfoo") }
	orch = NewOrchestrator(n, nil)

	authToken5 := orch.AuthToken(authToken0.SessionId, authToken0.Expiration)
	assert.NotEqual(authToken0.Token, authToken5.Token)
	assert.Equal(authToken0.SessionId, authToken5.SessionId)
	assert.Equal(authToken0.Expiration, authToken5.Expiration)
}

func defaultPayment(t *testing.T) net.Payment {
	ticketSenderParams := &net.TicketSenderParams{
		SenderNonce: 456,
		Sig:         pm.RandBytes(123),
	}

	return *defaultPaymentWithTickets(t, []*net.TicketSenderParams{ticketSenderParams})
}

func defaultPaymentWithTickets(t *testing.T, senderParams []*net.TicketSenderParams) *net.Payment {
	ticketParams := &net.TicketParams{
		Recipient:         defaultRecipient.Bytes(),
		FaceValue:         pm.RandBytes(123),
		WinProb:           pm.RandBytes(123),
		RecipientRandHash: pm.RandBytes(123),
		Seed:              pm.RandBytes(123),
		ExpirationBlock:   pm.RandBytes(123),
	}

	sender := pm.RandBytes(123)
	expirationParams := &net.TicketExpirationParams{
		CreationRound:          5,
		CreationRoundBlockHash: []byte{5},
	}

	payment := &net.Payment{
		TicketParams:       ticketParams,
		Sender:             sender,
		ExpirationParams:   expirationParams,
		TicketSenderParams: senderParams,
		ExpectedPrice:      &net.PriceInfo{PricePerUnit: 1, PixelsPerUnit: 1},
	}
	return payment
}

func randString() string {
	x := make([]byte, 42)
	for i := 0; i < len(x); i++ {
		x[i] = byte(rand.Uint32())
	}
	return fmt.Sprintf("%x", x)
}

type stubRoundsManager struct {
	round *big.Int
}

func (s *stubRoundsManager) LastInitializedRound() *big.Int { return s.round }

func tempDBWithOrch(t *testing.T, orch *common.DBOrch) (*common.DB, *sql.DB) {
	return tempDBWithOrchs(t, []*common.DBOrch{orch})
}

func tempDBWithOrchs(t *testing.T, orchs []*common.DBOrch) (*common.DB, *sql.DB) {
	dbh, dbraw, err := common.TempDB(t)
	require.Nil(t, err)

	for _, orch := range orchs {
		require.Nil(t, dbh.UpdateOrch(orch))
	}

	return dbh, dbraw
}<|MERGE_RESOLUTION|>--- conflicted
+++ resolved
@@ -290,14 +290,8 @@
 	ethAddr := ethcommon.HexToAddress("foo")
 	go func() { m.Manage(strm, 1, capabilities.ToNetCapabilities(), ethAddr) }()
 	time.Sleep(1 * time.Millisecond) // allow time for first stream to register
-<<<<<<< HEAD
-	ethAddr2 := ethcommon.HexToAddress("bar")
-	go func() { m.Manage(strm2, 1, richCapabilities.ToNetCapabilities(), ethAddr2); wg.Done() }()
-	time.Sleep(1 * time.Millisecond) // allow time for second stream to register
-=======
-	go func() { m.Manage(strm2, 1, richCapabilities.ToNetCapabilities()); wg.Done() }()
+	go func() { m.Manage(strm2, 1, richCapabilities.ToNetCapabilities(), ethAddr); wg.Done() }()
 	time.Sleep(1 * time.Millisecond) // allow time for second stream to register e for third stream to register
->>>>>>> 7599f7fe
 
 	assert.NotNil(m.liveTranscoders[strm])
 	assert.NotNil(m.liveTranscoders[strm2])
